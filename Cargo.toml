[package]
name = "cargo-wix"
description = "Build Windows installers using the WiX Toolset"
version = "0.2.0"
authors = ["Christopher Field <cfield2@gmail.com>"]
license = "MIT/Apache-2.0"
repository = "https://github.com/volks73/cargo-wix"
documentation = "https://volks73.github.io/cargo-wix"
categories = ["development-tools"]
keywords = ["cargo-subcommand", "installer", "wix-toolset", "wix"]
homepage = "https://github.com/volks73/cargo-wix"
readme = "README.md"
edition = "2018"
exclude = ["/.travis.yml"]

[[bin]]
name = "cargo-wix"

[lib]
name = "wix"

[dependencies]
chrono = "0.4"
encoding_rs_io = "0.1"
env_logger = "0.7"
log = "0.4"
maplit = "1"
mustache = "0.9"
regex = "1"
semver = "0.9"
sxd-document = "0.3"
sxd-xpath = "0.4"
termcolor = "1"
toml = "0.5"
uuid = { version = "0.7", features = ["v4"] }

[dev-dependencies]
assert_fs = "0.11"
lazy_static = "1"
predicates = "1.0"
<<<<<<< HEAD
=======
regex = "1.3"
sxd-document = "0.3"
sxd-xpath = "0.4"
>>>>>>> c6e2c1e1

[dependencies.clap]
version = "2"
default-features = false
features = ["suggestions", "vec_map"]

[badges]
travis-ci = { repository = "volks73/cargo-wix" }
is-it-maintained-issue-resolution = { respository = "volks73/cargo-wix" }
is-it-maintained-open-issues = { respository = "volks73/cargo-wix" }
<|MERGE_RESOLUTION|>--- conflicted
+++ resolved
@@ -38,12 +38,7 @@
 assert_fs = "0.11"
 lazy_static = "1"
 predicates = "1.0"
-<<<<<<< HEAD
-=======
 regex = "1.3"
-sxd-document = "0.3"
-sxd-xpath = "0.4"
->>>>>>> c6e2c1e1
 
 [dependencies.clap]
 version = "2"
