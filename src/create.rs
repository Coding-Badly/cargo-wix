// Copyright (C) 2017 Christopher R. Field.
//
// Licensed under the Apache License, Version 2.0 (the "License");
// you may not use this file except in compliance with the License.
// You may obtain a copy of the License at
//
// http://www.apache.org/licenses/LICENSE-2.0
//
// Unless required by applicable law or agreed to in writing, software
// distributed under the License is distributed on an "AS IS" BASIS,
// WITHOUT WARRANTIES OR CONDITIONS OF ANY KIND, either express or implied.
// See the License for the specific language governing permissions and
// limitations under the License.

//! The implementation for the `create`, or default, command. The default
//! command, `cargo wix`, is focused on creating, or building, the installer
//! using the WiX Toolset.
//!
//! Generally, this involves locating the WiX Source file (wxs) and passing
//! options and flags to the WiX Toolset's compiler (`candle.exe`) and linker
//! (`light.exe`). By default, it looks for a `wix\main.wxs` file relative to
//! the root of the package's manifest (Cargo.toml). A different WiX Source file
//! can be set with the `input` method using the `Builder` struct.

use crate::Cultures;
use crate::Error;
use crate::Platform;
use crate::Result;
use crate::BINARY_FOLDER_NAME;
use crate::CARGO;
use crate::EXE_FILE_EXTENSION;
use crate::MSI_FILE_EXTENSION;
use crate::TARGET_FOLDER_NAME;
use crate::WIX;
use crate::WIX_COMPILER;
use crate::WIX_LINKER;
use crate::WIX_OBJECT_FILE_EXTENSION;
use crate::WIX_PATH_KEY;
use crate::WIX_SOURCE_FILE_EXTENSION;

use semver::Version;

use std::convert::TryFrom;
use std::env;
use std::io::{ErrorKind, Read};
use std::path::{Path, PathBuf};
use std::process::{Command, Stdio};
use std::str::FromStr;

use toml::Value;

/// A builder for running the `cargo wix` subcommand.
#[derive(Debug, Clone)]
pub struct Builder<'a> {
    bin_path: Option<&'a str>,
    capture_output: bool,
    compiler_args: Option<Vec<&'a str>>,
    culture: Option<&'a str>,
    debug_build: bool,
    debug_name: bool,
    includes: Option<Vec<&'a str>>,
    input: Option<&'a str>,
    linker_args: Option<Vec<&'a str>>,
    locale: Option<&'a str>,
    name: Option<&'a str>,
    no_build: bool,
    tidy: bool,
    output: Option<&'a str>,
    version: Option<&'a str>,
}

impl<'a> Builder<'a> {
    /// Creates a new `Builder` instance.
    pub fn new() -> Self {
        Builder {
            bin_path: None,
            capture_output: true,
            compiler_args: None,
            culture: None,
            debug_build: false,
            debug_name: false,
            includes: None,
            input: None,
            linker_args: None,
            locale: None,
            name: None,
            no_build: false,
            tidy: false,
            output: None,
            version: None,
        }
    }

    /// Sets the path to the WiX Toolset's `bin` folder.
    ///
    /// The WiX Toolset's `bin` folder should contain the needed `candle.exe`
    /// and `light.exe` applications. The default is to use the WIX system
    /// environment variable that is created during installation of the WiX
    /// Toolset. This will override any value obtained from the environment.
    pub fn bin_path(&mut self, b: Option<&'a str>) -> &mut Self {
        self.bin_path = b;
        self
    }

    /// Enables or disables capturing of the output from the builder (`cargo`),
    /// compiler (`candle`), linker (`light`), and signer (`signtool`).
    ///
    /// The default is to capture all output, i.e. display nothing in the
    /// console but the log statements.
    pub fn capture_output(&mut self, c: bool) -> &mut Self {
        self.capture_output = c;
        self
    }

    /// Adds an argument to the compiler command.
    ///
    /// This "passes" the argument directly to the WiX compiler (candle.exe).
    /// See the help documentation for the WiX compiler for information about
    /// valid options and flags.
    pub fn compiler_args(&mut self, c: Option<Vec<&'a str>>) -> &mut Self {
        self.compiler_args = c;
        self
    }

    /// Sets the culture to use with the linker (light.exe) for building a
    /// localized installer.
    ///
    /// This value will override any defaults and skip looking for a value in
    /// the `[package.metadata.wix]` section of the package's manifest
    /// (Cargo.toml).
    pub fn culture(&mut self, c: Option<&'a str>) -> &mut Self {
        self.culture = c;
        self
    }

    /// Builds the package with the Debug profile instead of the Release profile.
    ///
    /// See the [Cargo book] for more information about release profiles. The
    /// default is to use the Release profile when creating the installer. This
    /// value is ignored if the `no_build` method is set to `true`.
    ///
    /// [Cargo book]: https://doc.rust-lang.org/book/ch14-01-release-profiles.html
    pub fn debug_build(&mut self, d: bool) -> &mut Self {
        self.debug_build = d;
        self
    }

    /// Appends `-debug` to the file stem for the installer (msi).
    ///
    /// If `true`, then `-debug` is added as suffix to the file stem (string
    /// before the dot and file extension) for the installer's file name. For
    /// example, if `true`, then file name would be
    /// `example-0.1.0-x86_64-debug.msi`. The default is to _not_ append the
    /// `-debug` because the Release profile is the default.
    ///
    /// Generally, this should be used in combination with the `debug_build`
    /// method to indicate the installer is for a debugging variant of the
    /// installed binary.
    pub fn debug_name(&mut self, d: bool) -> &mut Self {
        self.debug_name = d;
        self
    }

    /// Adds multiple WiX Source (wxs) files to the creation of an installer.
    ///
    /// By default, any `.wxs` file located in the project's `wix` folder will
    /// be included in the creation of an installer for the project. This method
    /// adds, or appends, to the list of `.wxs` files. The value is a relative
    /// or absolute path.
    ///
    /// This value will override any default and skip looking for a value in the
    /// `[package.metadata.wix]` section of the package's manifest (Cargo.toml).
    pub fn includes(&mut self, i: Option<Vec<&'a str>>) -> &mut Self {
        self.includes = i;
        self
    }

    /// Sets the path to a package's manifest (Cargo.toml) file.
    ///
    /// A package's manifest is used to create an installer. If no path is
    /// specified, then the current working directory (CWD) is used. An error
    /// will occur if there is no `Cargo.toml` file in the CWD or at the
    /// specified path. Either an absolute or relative path is valid.
    ///
    /// This value will override any default and skip looking for a value in the
    /// `[package.metadata.wix]` section of the package's manifest (Cargo.toml).
    pub fn input(&mut self, i: Option<&'a str>) -> &mut Self {
        self.input = i;
        self
    }

    /// Adds an argument to the linker command.
    ///
    /// This "passes" the argument directly to the WiX linker (light.exe). See
    /// the help documentation for the WiX compiler for information about valid
    /// options and flags.
    pub fn linker_args(&mut self, l: Option<Vec<&'a str>>) -> &mut Self {
        self.linker_args = l;
        self
    }

    /// Sets the path to a WiX localization file, `.wxl`, for the linker
    /// (light.exe).
    ///
    /// The [WiX localization file] is an XML file that contains localization
    /// strings.
    ///
    /// This value will override any default and skip looking for a value in the
    /// `[package.metadata.wix]` section of the package's manifest (Cargo.toml).
    ///
    /// [WiX localization file]: http://wixtoolset.org/documentation/manual/v3/howtos/ui_and_localization/make_installer_localizable.html
    pub fn locale(&mut self, l: Option<&'a str>) -> &mut Self {
        self.locale = l;
        self
    }

    /// Sets the name.
    ///
    /// The default is to use the `name` field under the `[package]` section of
    /// the package's manifest (Cargo.toml). This overrides that value.
    ///
    /// The installer (msi) that is created will be named in the following
    /// format: "name-major.minor.patch-platform.msi", where _name_ is the value
    /// specified with this method or the value from the `name` field under the
    /// `[package]` section, the _major.minor.patch_ is the version number from
    /// the package's manifest `version` field or the value specified at the
    /// command line, and the _platform_ is either "i686" or "x86_64" depending
    /// on the build environment.
    ///
    /// This does __not__ change the name of the executable that is installed.
    /// The name of the executable can be changed by modifying the WiX Source
    /// (wxs) file with a text editor.
    ///
    /// This value will override any default and skip looking for a value in the
    /// `[package.metadata.wix]` section of the package's manifest (Cargo.toml).
    pub fn name(&mut self, p: Option<&'a str>) -> &mut Self {
        self.name = p;
        self
    }

    /// Skips the building of the project with the release profile.
    ///
    /// If `true`, the project will _not_ be built using the release profile,
    /// i.e. the `cargo build --release` command will not be executed. The
    /// default is to build the project before each creation. This is useful if
    /// building the project is more involved or is handled in a separate
    /// process.
    ///
    /// This value will override any default and skip looking for a value in the
    /// `[package.metadata.wix]` section of the package's manifest (Cargo.toml).
    pub fn no_build(&mut self, n: bool) -> &mut Self {
        self.no_build = n;
        self
    }

    /// Sets the output file and destination.
    ///
    /// The default is to create a MSI file with the
    /// `<product-name>-<version>-<arch>.msi` file name and extension in the
    /// `target\wix` folder. Use this method to override the destination and
    /// file name of the Windows installer.
    ///
    /// If the path is to an existing folder or contains a trailing slash
    /// (forward or backward), then the default MSI file name is used, but the
    /// installer will be available at the specified path. When specifying a
    /// file name and path, the `.msi` file is not required. It will be added
    /// automatically.
    ///
    /// This value will override any default and skip looking for a value in the
    /// `[package.metadata.wix]` section of the package's manifest (Cargo.toml).
    pub fn output(&mut self, o: Option<&'a str>) -> &mut Self {
        self.output = o;
        self
    }

    /// Enables the removal of intermediate files on success.
    ///
    /// The compiler creates intermediate files that are passed to the linker.
    /// If the installer is successfully built and tidy is true then the
    /// intermediate files are deleted.
    pub fn tidy(&mut self, v: bool) -> &mut Self {
        self.tidy = v;
        self
    }

    /// Sets the version.
    ///
    /// This overrides the `version` field of the package's manifest
    /// (Cargo.toml). The version should be in the "Major.Minor.Patch" notation.
    ///
    /// This value will override any default and skip looking for a value in the
    /// `[package.metadata.wix]` section of the package's manifest (Cargo.toml).
    pub fn version(&mut self, v: Option<&'a str>) -> &mut Self {
        self.version = v;
        self
    }

    /// Builds a context for creating, or building, the installer.
    pub fn build(&mut self) -> Execution {
        Execution {
            bin_path: self.bin_path.map(PathBuf::from),
            capture_output: self.capture_output,
            compiler_args: self
                .compiler_args
                .as_ref()
                .map(|c| c.iter().map(|s| (*s).to_string()).collect()),
            culture: self.culture.map(String::from),
            debug_build: self.debug_build,
            debug_name: self.debug_name,
            includes: self
                .includes
                .as_ref()
                .map(|v| v.iter().map(&PathBuf::from).collect()),
            input: self.input.map(PathBuf::from),
            linker_args: self
                .linker_args
                .as_ref()
                .map(|l| l.iter().map(|s| (*s).to_string()).collect()),
            locale: self.locale.map(PathBuf::from),
            name: self.name.map(String::from),
            no_build: self.no_build,
            output: self.output.map(String::from),
            tidy: self.tidy,
            version: self.version.map(String::from),
        }
    }
}

impl<'a> Default for Builder<'a> {
    fn default() -> Self {
        Builder::new()
    }
}

/// A context for creating, or building, an installer.
#[derive(Debug)]
pub struct Execution {
    bin_path: Option<PathBuf>,
    capture_output: bool,
    compiler_args: Option<Vec<String>>,
    culture: Option<String>,
    debug_build: bool,
    debug_name: bool,
    includes: Option<Vec<PathBuf>>,
    input: Option<PathBuf>,
    linker_args: Option<Vec<String>>,
    locale: Option<PathBuf>,
    name: Option<String>,
    no_build: bool,
    output: Option<String>,
    tidy: bool,
    version: Option<String>,
}

impl Execution {
    /// Creates, or builds, an installer within a built context.
    #[allow(clippy::cognitive_complexity)]
    pub fn run(self) -> Result<()> {
        debug!("self.bin_path = {:?}", self.bin_path);
        debug!("self.capture_output = {:?}", self.capture_output);
        debug!("self.compiler_args = {:?}", self.compiler_args);
        debug!("self.culture = {:?}", self.culture);
        debug!("self.debug_build = {:?}", self.debug_build);
        debug!("self.debug_name = {:?}", self.debug_name);
        debug!("self.includes = {:?}", self.includes);
        debug!("self.input = {:?}", self.input);
        debug!("self.linker_args = {:?}", self.linker_args);
        debug!("self.locale = {:?}", self.locale);
        debug!("self.name = {:?}", self.name);
        debug!("self.no_build = {:?}", self.no_build);
        debug!("self.output = {:?}", self.output);
        debug!("self.tidy = {:?}", self.tidy);
        debug!("self.version = {:?}", self.version);
        let manifest_path = super::cargo_toml_file(self.input.as_ref())?;
        debug!("manifest_path = {:?}", manifest_path);
        let manifest = super::manifest(self.input.as_ref())?;
        let name = self.name(&manifest)?;
        debug!("name = {:?}", name);
        let semantic_version = self.semantic_version(&manifest)?;
        debug!("semantic_version = {:?}", semantic_version);
        let candle_version = self.candle_version(&semantic_version)?;
        debug!("candle_version = {:?}", candle_version);
        let compiler_args = self.compiler_args(&manifest);
        debug!("compiler_args = {:?}", compiler_args);
        let culture = self.culture(&manifest)?;
        debug!("culture = {:?}", culture);
        let linker_args = self.linker_args(&manifest);
        debug!("linker_args = {:?}", linker_args);
        let locale = self.locale(&manifest)?;
        debug!("locale = {:?}", locale);
        let platform = self.platform();
        debug!("platform = {:?}", platform);
        let debug_build = self.debug_build(&manifest);
        debug!("debug_build = {:?}", debug_build);
        let debug_name = self.debug_name(&manifest);
        debug!("debug_name = {:?}", debug_name);
        let tidy = self.tidy(&manifest);
        debug!("tidy = {:?}", tidy);
        let wxs_sources = self.wxs_sources(&manifest)?;
        debug!("wxs_sources = {:?}", wxs_sources);
        let wixobj_destination = self.wixobj_destination()?;
        debug!("wixobj_destination = {:?}", wixobj_destination);
<<<<<<< HEAD
=======
        let msi_destination =
            self.msi_destination(&name, &semantic_version, platform, debug_name, &manifest)?;
        debug!("msi_destination = {:?}", msi_destination);
>>>>>>> c6e2c1e1
        let no_build = self.no_build(&manifest);
        debug!("no_build = {:?}", no_build);
        if no_build {
            warn!("Skipped building the release binary");
        } else {
            // Build the binary with the release profile. If a release binary
            // has already been built, then this will essentially do nothing.
            info!("Building the release binary");
            let mut builder = Command::new(CARGO);
            debug!("builder = {:?}", builder);
            if self.capture_output {
                trace!("Capturing the '{}' output", CARGO);
                builder.stdout(Stdio::null());
                builder.stderr(Stdio::null());
            }
            builder.arg("build");
            if !debug_build {
                builder.arg("--release");
            }
            builder.arg("--manifest-path").arg(&manifest_path);
            debug!("command = {:?}", builder);
            let status = builder.status()?;
            if !status.success() {
                return Err(Error::Command(
                    CARGO,
                    status.code().unwrap_or(100),
                    self.capture_output,
                ));
            }
        }
        // Compile the installer
        info!("Compiling the installer");
        let mut compiler = self.compiler()?;
        debug!("compiler = {:?}", compiler);
        if self.capture_output {
            trace!("Capturing the '{}' output", WIX_COMPILER);
            compiler.stdout(Stdio::null());
            compiler.stderr(Stdio::null());
        }
        if debug_build {
            compiler.arg("-dProfile=debug");
        } else {
            compiler.arg("-dProfile=release");
        }
        compiler
            .arg(format!("-dVersion={}", candle_version))
            .arg(format!("-dPlatform={}", platform))
            .arg("-ext")
            .arg("WixUtilExtension")
            .arg("-o")
            .arg(&wixobj_destination);
        if let Some(args) = &compiler_args {
            trace!("Appending compiler arguments");
            compiler.args(args);
        }
        compiler.args(&wxs_sources);
        debug!("command = {:?}", compiler);
        let status = compiler.status().map_err(|err| {
            if err.kind() == ErrorKind::NotFound {
                Error::Generic(format!(
                    "The compiler application ({}) could not be found in the PATH environment \
                    variable. Please check the WiX Toolset (http://wixtoolset.org/) is \
                    installed and check the WiX Toolset's '{}' folder has been added to the PATH \
                    system environment variable, the {} system environment variable exists, or use \
                    the '-b,--bin-path' command line argument.",
                    WIX_COMPILER, BINARY_FOLDER_NAME, WIX_PATH_KEY
                ))
            } else {
                err.into()
            }
        })?;
        if !status.success() {
            return Err(Error::Command(
                WIX_COMPILER,
                status.code().unwrap_or(100),
                self.capture_output,
            ));
        }
        let wixobj_sources = self.wixobj_sources(&wixobj_destination)?;
        debug!("wixobj_sources = {:?}", wixobj_sources);
        let installer_kind: Result<InstallerKind> =
            wixobj_sources.iter().map(InstallerKind::try_from).sum();
        let installer_kind = installer_kind?;
        let msi_destination = self.msi_destination(
            &name,
            &version,
            platform,
            debug_name,
            installer_kind.is_bundle(),
            &manifest,
        )?;
        debug!("msi_destination = {:?}", msi_destination);
        // Link the installer
        info!("Linking the installer");
        let mut linker = self.linker()?;
        debug!("linker = {:?}", linker);
        let base_path = manifest_path.parent().ok_or_else(|| {
            Error::Generic(String::from("The base path for the linker is invalid"))
        })?;
        debug!("base_path = {:?}", base_path);
        if self.capture_output {
            trace!("Capturing the '{}' output", WIX_LINKER);
            linker.stdout(Stdio::null());
            linker.stderr(Stdio::null());
        }
        if let Some(l) = locale {
            trace!("Using the a WiX localization file");
            linker.arg("-loc").arg(l);
        }
        linker
            .arg("-spdb")
            .arg("-ext")
            .arg("WixUIExtension")
            .arg("-ext")
            .arg("WixUtilExtension")
            .arg(format!("-cultures:{}", culture))
            .arg("-out")
            .arg(&msi_destination)
            .arg("-b")
            .arg(&base_path);
        if let Some(args) = &linker_args {
            trace!("Appending linker arguments");
            linker.args(args);
        }
        linker.args(&wixobj_sources);
        debug!("command = {:?}", linker);
        let status = linker.status().map_err(|err| {
            if err.kind() == ErrorKind::NotFound {
                Error::Generic(format!(
                    "The linker application ({}) could not be found in the PATH environment \
                     variable. Please check the WiX Toolset (http://wixtoolset.org/) is \
                     installed and check the WiX Toolset's '{}' folder has been added to the PATH \
                     environment variable, the {} system environment variable exists, or use the \
                     '-b,--bin-path' command line argument.",
                    WIX_LINKER, BINARY_FOLDER_NAME, WIX_PATH_KEY
                ))
            } else {
                err.into()
            }
        })?;
        if !status.success() {
            return Err(Error::Command(
                WIX_LINKER,
                status.code().unwrap_or(100),
                self.capture_output,
            ));
        }
        if tidy {
            for wixobj_source in &wixobj_sources {
                match std::fs::remove_file(wixobj_source) {
                    Ok(..) => {}
                    Err(e) => warn!(
                        "Unable to remove the intermediate file '{}': {}",
                        wixobj_source.display(),
                        e
                    ),
                }
            }
        }
        Ok(())
    }

    fn compiler(&self) -> Result<Command> {
        if let Some(mut path) = self.bin_path.as_ref().map(|s| {
            let mut p = PathBuf::from(s);
            trace!(
                "Using the '{}' path to the WiX Toolset's '{}' folder for the compiler",
                p.display(),
                BINARY_FOLDER_NAME
            );
            p.push(WIX_COMPILER);
            p.set_extension(EXE_FILE_EXTENSION);
            p
        }) {
            if !path.exists() {
                path.pop(); // Remove the `candle` application from the path
                Err(Error::Generic(format!(
                    "The compiler application ('{}') does not exist at the '{}' path specified via \
                    the '-b,--bin-path' command line argument. Please check the path is correct and \
                    the compiler application exists at the path.",
                    WIX_COMPILER,
                    path.display()
                )))
            } else {
                Ok(Command::new(path))
            }
        } else if let Some(mut path) = env::var_os(WIX_PATH_KEY).map(|s| {
            let mut p = PathBuf::from(s);
            trace!(
                "Using the '{}' path to the WiX Toolset's '{}' folder for the compiler",
                p.display(),
                BINARY_FOLDER_NAME
            );
            p.push(BINARY_FOLDER_NAME);
            p.push(WIX_COMPILER);
            p.set_extension(EXE_FILE_EXTENSION);
            p
        }) {
            if !path.exists() {
                path.pop(); // Remove the `candle` application from the path
                Err(Error::Generic(format!(
                    "The compiler application ('{}') does not exist at the '{}' path specified \
                     via the {} environment variable. Please check the path is correct and the \
                     compiler application exists at the path.",
                    WIX_COMPILER,
                    path.display(),
                    WIX_PATH_KEY
                )))
            } else {
                Ok(Command::new(path))
            }
        } else {
            Ok(Command::new(WIX_COMPILER))
        }
    }

    fn debug_build(&self, manifest: &Value) -> bool {
        if self.debug_build {
            true
        } else if let Some(pkg_meta_wix_debug_build) = manifest
            .get("package")
            .and_then(|p| p.as_table())
            .and_then(|t| t.get("metadata"))
            .and_then(|m| m.as_table())
            .and_then(|t| t.get("wix"))
            .and_then(|w| w.as_table())
            .and_then(|t| t.get("dbg-build"))
            .and_then(|c| c.as_bool())
        {
            pkg_meta_wix_debug_build
        } else {
            false
        }
    }

    fn debug_name(&self, manifest: &Value) -> bool {
        if self.debug_name {
            true
        } else if let Some(pkg_meta_wix_debug_name) = manifest
            .get("package")
            .and_then(|p| p.as_table())
            .and_then(|t| t.get("metadata"))
            .and_then(|m| m.as_table())
            .and_then(|t| t.get("wix"))
            .and_then(|w| w.as_table())
            .and_then(|t| t.get("dbg-name"))
            .and_then(|c| c.as_bool())
        {
            pkg_meta_wix_debug_name
        } else {
            false
        }
    }

    fn tidy(&self, manifest: &Value) -> bool {
        if self.tidy {
            true
        } else if let Some(pkg_meta_wix_tidy) = manifest
            .get("package")
            .and_then(|p| p.as_table())
            .and_then(|t| t.get("metadata"))
            .and_then(|m| m.as_table())
            .and_then(|t| t.get("wix"))
            .and_then(|w| w.as_table())
            .and_then(|t| t.get("tidy"))
            .and_then(|v| v.as_bool())
        {
            pkg_meta_wix_tidy
        } else {
            false
        }
    }

    fn no_build(&self, manifest: &Value) -> bool {
        if self.no_build {
            true
        } else if let Some(pkg_meta_wix_no_build) = manifest
            .get("package")
            .and_then(|p| p.as_table())
            .and_then(|t| t.get("metadata"))
            .and_then(|m| m.as_table())
            .and_then(|t| t.get("wix"))
            .and_then(|w| w.as_table())
            .and_then(|t| t.get("no-build"))
            .and_then(|c| c.as_bool())
        {
            pkg_meta_wix_no_build
        } else {
            false
        }
    }

    fn compiler_args(&self, manifest: &Value) -> Option<Vec<String>> {
        manifest
            .get("package")
            .and_then(|p| p.as_table())
            .and_then(|t| t.get("metadata"))
            .and_then(|m| m.as_table())
            .and_then(|t| t.get("wix"))
            .and_then(|w| w.as_table())
            .and_then(|t| t.get("compiler-args"))
            .and_then(|i| i.as_array())
            .map(|a| {
                a.iter()
                    .map(|s| s.as_str().map(String::from).unwrap())
                    .collect::<Vec<String>>()
            })
            .or_else(|| self.compiler_args.to_owned())
    }

    fn linker_args(&self, manifest: &Value) -> Option<Vec<String>> {
        manifest
            .get("package")
            .and_then(|p| p.as_table())
            .and_then(|t| t.get("metadata"))
            .and_then(|m| m.as_table())
            .and_then(|t| t.get("wix"))
            .and_then(|w| w.as_table())
            .and_then(|t| t.get("linker-args"))
            .and_then(|i| i.as_array())
            .map(|a| {
                a.iter()
                    .map(|s| s.as_str().map(String::from).unwrap())
                    .collect::<Vec<String>>()
            })
            .or_else(|| self.linker_args.to_owned())
    }

    fn culture(&self, manifest: &Value) -> Result<Cultures> {
        if let Some(culture) = &self.culture {
            Cultures::from_str(culture)
        } else if let Some(pkg_meta_wix_culture) = manifest
            .get("package")
            .and_then(|p| p.as_table())
            .and_then(|t| t.get("metadata"))
            .and_then(|m| m.as_table())
            .and_then(|t| t.get("wix"))
            .and_then(|w| w.as_table())
            .and_then(|t| t.get("culture"))
            .and_then(|c| c.as_str())
        {
            Cultures::from_str(pkg_meta_wix_culture)
        } else {
            Ok(Cultures::EnUs)
        }
    }

    fn locale(&self, manifest: &Value) -> Result<Option<PathBuf>> {
        if let Some(locale) = self.locale.as_ref().map(PathBuf::from) {
            if locale.exists() {
                Ok(Some(locale))
            } else {
                Err(Error::Generic(format!(
                    "The '{}' WiX localization file could not be found, or it does not exist. \
                     Please check the path is correct and the file exists.",
                    locale.display()
                )))
            }
        } else if let Some(pkg_meta_wix_locale) = manifest
            .get("package")
            .and_then(|p| p.as_table())
            .and_then(|t| t.get("metadata"))
            .and_then(|m| m.as_table())
            .and_then(|t| t.get("wix"))
            .and_then(|w| w.as_table())
            .and_then(|t| t.get("locale"))
            .and_then(|l| l.as_str())
            .map(PathBuf::from)
        {
            Ok(Some(pkg_meta_wix_locale))
        } else {
            Ok(None)
        }
    }

    fn linker(&self) -> Result<Command> {
        if let Some(mut path) = self.bin_path.as_ref().map(|s| {
            let mut p = PathBuf::from(s);
            trace!(
                "Using the '{}' path to the WiX Toolset '{}' folder for the linker",
                p.display(),
                BINARY_FOLDER_NAME
            );
            p.push(WIX_LINKER);
            p.set_extension(EXE_FILE_EXTENSION);
            p
        }) {
            if !path.exists() {
                path.pop(); // Remove the 'light' application from the path
                Err(Error::Generic(format!(
                    "The linker application ('{}') does not exist at the '{}' path specified via \
                     the '-b,--bin-path' command line argument. Please check the path is correct \
                     and the linker application exists at the path.",
                    WIX_LINKER,
                    path.display()
                )))
            } else {
                Ok(Command::new(path))
            }
        } else if let Some(mut path) = env::var_os(WIX_PATH_KEY).map(|s| {
            let mut p = PathBuf::from(s);
            trace!(
                "Using the '{}' path to the WiX Toolset's '{}' folder for the linker",
                p.display(),
                BINARY_FOLDER_NAME
            );
            p.push(BINARY_FOLDER_NAME);
            p.push(WIX_LINKER);
            p.set_extension(EXE_FILE_EXTENSION);
            p
        }) {
            if !path.exists() {
                path.pop(); // Remove the `candle` application from the path
                Err(Error::Generic(format!(
                    "The linker application ('{}') does not exist at the '{}' path specified \
                     via the {} environment variable. Please check the path is correct and the \
                     linker application exists at the path.",
                    WIX_LINKER,
                    path.display(),
                    WIX_PATH_KEY
                )))
            } else {
                Ok(Command::new(path))
            }
        } else {
            Ok(Command::new(WIX_LINKER))
        }
    }

    fn platform(&self) -> Platform {
        if cfg!(target_arch = "x86_64") {
            Platform::X64
        } else {
            Platform::X86
        }
    }

    fn name(&self, manifest: &Value) -> Result<String> {
        if let Some(ref p) = self.name {
            Ok(p.to_owned())
        } else if let Some(pkg_meta_wix_name) = manifest
            .get("package")
            .and_then(|p| p.as_table())
            .and_then(|t| t.get("metadata"))
            .and_then(|m| m.as_table())
            .and_then(|t| t.get("wix"))
            .and_then(|w| w.as_table())
            .and_then(|t| t.get("name"))
            .and_then(|n| n.as_str())
            .map(String::from)
        {
            Ok(pkg_meta_wix_name)
        } else {
            manifest
                .get("package")
                .and_then(|p| p.as_table())
                .and_then(|t| t.get("name"))
                .and_then(|n| n.as_str())
                .map(String::from)
                .ok_or(Error::Manifest("name"))
        }
    }

    fn msi_destination(
        &self,
        name: &str,
        version: &Version,
        platform: Platform,
        debug_name: bool,
        bundle: bool,
        manifest: &Value,
    ) -> Result<PathBuf> {
        let extension = if bundle {
            EXE_FILE_EXTENSION
        } else {
            MSI_FILE_EXTENSION
        };
        let filename = if debug_name {
            format!(
                "{}-{}-{}-debug.{}",
                name,
                version,
                platform.arch(),
                extension
            )
        } else {
            format!("{}-{}-{}.{}", name, version, platform.arch(), extension)
        };
        if let Some(ref path_str) = self.output {
            trace!("Using the explicitly specified output path for the MSI destination");
            let path = Path::new(path_str);
            if path_str.ends_with('/') || path_str.ends_with('\\') || path.is_dir() {
                Ok(path.join(filename))
            } else {
                Ok(path.to_owned())
            }
        } else if let Some(pkg_meta_wix_output) = manifest
            .get("package")
            .and_then(|p| p.as_table())
            .and_then(|t| t.get("metadata"))
            .and_then(|m| m.as_table())
            .and_then(|t| t.get("wix"))
            .and_then(|w| w.as_table())
            .and_then(|t| t.get("output"))
            .and_then(|o| o.as_str())
        {
            trace!("Using the output path in the package's metadata for the MSI destination");
            let path = Path::new(pkg_meta_wix_output);
            if pkg_meta_wix_output.ends_with('/')
                || pkg_meta_wix_output.ends_with('\\')
                || path.is_dir()
            {
                Ok(path.join(filename))
            } else {
                Ok(path.to_owned())
            }
        } else if let Some(manifest_path) = &self.input {
            trace!("Using the package's manifest (Cargo.toml) file path to specify the MSI destination");
            // Remove the `Cargo.toml` file from the path
            manifest_path
                .parent()
                .ok_or_else(|| {
                    Error::Generic(format!(
                        "The '{}' path for the package's manifest file is invalid",
                        manifest_path.display()
                    ))
                })
                .map(|d| {
                    PathBuf::from(d)
                        .join(TARGET_FOLDER_NAME)
                        .join(WIX)
                        .join(filename)
                })
        } else {
            trace!("Using the current working directory (CWD) to build the WiX object files destination");
            Ok(PathBuf::from(TARGET_FOLDER_NAME).join(WIX).join(filename))
        }
    }

    fn wixobj_destination(&self) -> Result<PathBuf> {
        let mut dst = if let Some(manifest_path) = &self.input {
            trace!(
                "Using the package's manifest (Cargo.toml) file path to build \
                the Wix object files destination"
            );
            // Remove the `Cargo.toml` file from the path
            manifest_path
                .parent()
                .ok_or_else(|| {
                    Error::Generic(format!(
                        "The '{}' path for the package's manifest file is invalid",
                        manifest_path.display()
                    ))
                })
                .map(|d| PathBuf::from(d).join(TARGET_FOLDER_NAME))
        } else {
            trace!("Using the current working directory (CWD) to build the WiX object files destination");
            Ok(PathBuf::from(TARGET_FOLDER_NAME))
        }?;
        // A trailing slash is needed; otherwise, candle tries to dump the
        // object files to a `target\wix` file instead of dumping the object
        // files in the `target\wix\` folder for the `-out` option. The trailing
        // slash must be done "manually" as a string instead of using the
        // PathBuf API because the PathBuf `push` and/or `join` methods treat a
        // single slash (forward or backward) without a prefix as the root `C:\`
        // or `/` and deletes the full path. This is noted in the documentation
        // for PathBuf, but it was unexpected and kind of annoying because I am
        // not sure how to add a trailing slash in a cross-platform way with
        // PathBuf, not that cargo-wix needs to be cross-platform.
        dst.push(format!("{}\\", WIX));
        Ok(dst)
    }

    fn wixobj_sources(&self, wixobj_dst: &Path) -> Result<Vec<PathBuf>> {
        let wixobj_sources: Vec<PathBuf> = std::fs::read_dir(wixobj_dst)?
            .filter(|r| r.is_ok())
            .map(|r| r.unwrap().path())
            .filter(|p| p.extension().and_then(|s| s.to_str()) == Some(WIX_OBJECT_FILE_EXTENSION))
            .collect();
        if wixobj_sources.is_empty() {
            Err(Error::Generic(String::from("No WiX object files found.")))
        } else {
            Ok(wixobj_sources)
        }
    }

    fn wxs_sources(&self, manifest: &Value) -> Result<Vec<PathBuf>> {
        let project_wix_dir = if let Some(manifest_path) = &self.input {
            trace!("Using the package's manifest (Cargo.toml) file path to obtain all WXS files");
            manifest_path
                .parent()
                .ok_or_else(|| {
                    Error::Generic(format!(
                        "The '{}' path for the package's manifest file is invalid",
                        manifest_path.display()
                    ))
                })
                .map(|d| PathBuf::from(d).join(WIX))
        } else {
            trace!("Using the current working directory (CWD) to obtain all WXS files");
            Ok(PathBuf::from(WIX))
        }?;
        let mut wix_sources = {
            if project_wix_dir.exists() {
                std::fs::read_dir(project_wix_dir)?
                    .filter(|r| r.is_ok())
                    .map(|r| r.unwrap().path())
                    .filter(|p| {
                        p.extension().and_then(|s| s.to_str()) == Some(WIX_SOURCE_FILE_EXTENSION)
                    })
                    .collect()
            } else {
                Vec::new()
            }
        };
        if let Some(paths) = self.includes.as_ref() {
            for p in paths {
                if p.exists() {
                    if p.is_dir() {
                        return Err(Error::Generic(format!(
                            "The '{}' path is not a file. Please check the path and ensure it is to \
                            a WiX Source (wxs) file.",
                            p.display()
                        )));
                    } else {
                        trace!("Using the '{}' WiX source file", p.display());
                    }
                } else {
                    return Err(Error::Generic(format!(
                        "The '{0}' file does not exist. Consider using the 'cargo \
                        wix print WXS > {0}' command to create it.",
                        p.display()
                    )));
                }
            }
            wix_sources.extend(paths.clone());
        } else if let Some(pkg_meta_wix_sources) = manifest
            .get("package")
            .and_then(|p| p.as_table())
            .and_then(|t| t.get("metadata"))
            .and_then(|m| m.as_table())
            .and_then(|t| t.get("wix"))
            .and_then(|w| w.as_table())
            .and_then(|t| t.get("include"))
            .and_then(|i| i.as_array())
            .map(|a| {
                a.iter()
                    .map(|s| s.as_str().map(PathBuf::from).unwrap())
                    .collect::<Vec<PathBuf>>()
            })
        {
            for pkg_meta_wix_source in &pkg_meta_wix_sources {
                if pkg_meta_wix_source.exists() {
                    if pkg_meta_wix_source.is_dir() {
                        return Err(Error::Generic(format!(
                            "The '{}' path is not a file. Please check the path and \
                            ensure it is to a WiX Source (wxs) file in the \
                            'package.metadata.wix' section of the package's manifest \
                            (Cargo.toml).",
                            pkg_meta_wix_source.display()
                        )));
                    } else {
                        trace!(
                            "Using the '{}' WiX source file from the \
                            'package.metadata.wix' section in the package's manifest.",
                            pkg_meta_wix_source.display()
                        );
                    }
                } else {
                    return Err(Error::Generic(format!(
                        "The '{0}' file does not exist. \
                        Consider using the 'cargo wix print WXS > {0} command to create \
                        it.",
                        pkg_meta_wix_source.display()
                    )));
                }
            }
            wix_sources.extend(pkg_meta_wix_sources);
        }
        if wix_sources.is_empty() {
            Err(Error::Generic(String::from(
                "There are no WXS files to create an installer",
            )))
        } else {
            Ok(wix_sources)
        }
    }

    fn semantic_version(&self, manifest: &Value) -> Result<Version> {
        if let Some(ref v) = self.version {
            Version::parse(v).map_err(Error::from)
        } else if let Some(pkg_meta_wix_version) = manifest
            .get("package")
            .and_then(|p| p.as_table())
            .and_then(|t| t.get("metadata"))
            .and_then(|m| m.as_table())
            .and_then(|t| t.get("wix"))
            .and_then(|w| w.as_table())
            .and_then(|t| t.get("version"))
            .and_then(|v| v.as_str())
        {
            Version::parse(pkg_meta_wix_version).map_err(Error::from)
        } else {
            manifest
                .get("package")
                .and_then(|p| p.as_table())
                .and_then(|t| t.get("version"))
                .and_then(|v| v.as_str())
                .ok_or(Error::Manifest("version"))
                .and_then(|s| Version::parse(s).map_err(Error::from))
        }
    }

    const LETTER_A_BASE: u16 = 255 - 26 + 1;
    const MAX_NUMBER_VALUE: u64 = (Self::LETTER_A_BASE as u64) - 1;

    fn build_byte_from_char(pre_an: &str) -> Result<u16> {
        if !pre_an.is_empty() {
            match pre_an.chars().nth(0).unwrap() {
                c @ 'A'..='Z' => Ok((c as u16) - ('A' as u16) + Self::LETTER_A_BASE),
                c @ 'a'..='z' => Ok((c as u16) - ('a' as u16) + Self::LETTER_A_BASE),
                _ => {
                    Err(Error::Generic(format!("An error occurred trying to convert the pre-release data to a build number: the first letter of the value ({}) must be an alphabetic letter (a-z or A-Z).", pre_an)))
                },
            }
        } else {
            Err(Error::Generic("An error occurred trying to convert the pre-release data to a build number: the data is missing.".to_string()))
        }
    }

    fn build_byte_from_identifier(identifier: &semver::Identifier) -> Result<u16> {
        match identifier {
            semver::Numeric(n) => {
                if *n <= Self::MAX_NUMBER_VALUE {
                    Ok(*n as u16)
                } else {
                    Err(Error::Generic(format!("An error occurred trying to convert the pre-release data to a build number: the actual value ({}) exceeds the maximum allowed value ({}).", *n, Self::MAX_NUMBER_VALUE)))
                }
            }
            semver::AlphaNumeric(s) => Self::build_byte_from_char(s),
        }
    }

    const BUILD_RELEASE_VALUE: u16 = std::u16::MAX;

    fn build_value_from_pre(pre: &[semver::Identifier]) -> Result<u16> {
        let identifier_count = pre.len();
        if identifier_count > 0 {
            let mut value = 0;
            if identifier_count >= 1 {
                value |= Self::build_byte_from_identifier(&pre[0])? << 8;
            }
            if identifier_count >= 2 {
                value |= Self::build_byte_from_identifier(&pre[1])?;
            }
            Ok(value)
        } else {
            Ok(Self::BUILD_RELEASE_VALUE)
        }
    }

    fn candle_version(&self, version: &Version) -> Result<String> {
        let build = Self::build_value_from_pre(&version.pre)?;
        Ok(format!(
            "{}.{}.{}.{}",
            version.major, version.minor, version.patch, build
        ))
    }
}

impl Default for Execution {
    fn default() -> Self {
        Builder::new().build()
    }
}

#[derive(Debug, PartialEq)]
pub enum InstallerKind {
    None,
    Product,
    Bundle,
    Both,
    Unknown,
}

impl InstallerKind {
    pub fn is_bundle(&self) -> bool {
        match *self {
            Self::None => false,
            Self::Product => false,
            Self::Bundle => true,
            Self::Both => false,
            Self::Unknown => false,
        }
    }
}

impl FromStr for InstallerKind {
    type Err = crate::Error;

    fn from_str(value: &str) -> Result<Self> {
        if value == "product" {
            Ok(InstallerKind::Product)
        } else if value == "bundle" {
            Ok(InstallerKind::Bundle)
        } else if value == "fragment" {
            Ok(InstallerKind::Unknown)
        } else {
            Err(Self::Err::Generic(format!(
                "Unknown '{}' installer kind",
                value
            )))
        }
    }
}

impl std::ops::Add<InstallerKind> for InstallerKind {
    type Output = InstallerKind;

    fn add(self, rhs: InstallerKind) -> InstallerKind {
        if rhs != InstallerKind::Unknown {
            if self == rhs {
                self
            } else if self == InstallerKind::None {
                rhs
            } else if rhs == InstallerKind::None {
                self
            } else {
                InstallerKind::Both
            }
        } else {
            self
        }
    }
}

impl std::ops::AddAssign for InstallerKind {
    fn add_assign(&mut self, other: Self) {
        if other != InstallerKind::Unknown {
            if *self == InstallerKind::None {
                *self = other;
            } else if *self != other {
                *self = InstallerKind::Both;
            } else {
                // The two already have to be equal but this covers all possibilities.
                *self = other;
            }
        }
    }
}

impl std::iter::Sum for InstallerKind {
    fn sum<I>(i: I) -> Self
    where
        I: Iterator<Item = Self>,
    {
        i.fold(InstallerKind::None, |a, v| a + v)
    }
}

impl TryFrom<&PathBuf> for InstallerKind {
    type Error = crate::Error;

    fn try_from(path: &PathBuf) -> Result<Self> {
        let file = std::fs::File::open(path)?;
        let mut decoder = encoding_rs_io::DecodeReaderBytes::new(file);
        let mut content = String::new();
        decoder.read_to_string(&mut content)?;
        let package = sxd_document::parser::parse(&content)?;
        let document = package.as_document();
        let mut context = sxd_xpath::Context::new();
        context.set_namespace("wix", "http://schemas.microsoft.com/wix/2006/objects");
        // The assumption is that the following cannot fail because the path is known to be valid at
        // compile-time.
        let xpath = sxd_xpath::Factory::new()
            .build("/wix:wixObject/wix:section/@type")
            .unwrap()
            .unwrap();
        let value = xpath.evaluate(&context, document.root())?.string();
        InstallerKind::from_str(&value)
    }
}

#[cfg(test)]
mod tests {
    use super::*;

    mod builder {
        use super::*;

        #[test]
        fn defaults_are_correct() {
            let actual = Builder::new();
            assert!(actual.bin_path.is_none());
            assert!(actual.capture_output);
            assert!(actual.compiler_args.is_none());
            assert!(actual.culture.is_none());
            assert!(!actual.debug_build);
            assert!(!actual.debug_name);
            assert!(actual.includes.is_none());
            assert!(actual.input.is_none());
            assert!(actual.linker_args.is_none());
            assert!(actual.locale.is_none());
            assert!(actual.name.is_none());
            assert!(!actual.no_build);
            assert!(actual.output.is_none());
            assert!(actual.version.is_none());
        }

        #[test]
        fn bin_path_works() {
            const EXPECTED: &str = "C:\\Wix Toolset\\bin";
            let mut actual = Builder::new();
            actual.bin_path(Some(EXPECTED));
            assert_eq!(actual.bin_path, Some(EXPECTED));
        }

        #[test]
        fn capture_output_works() {
            let mut actual = Builder::new();
            actual.capture_output(false);
            assert!(!actual.capture_output);
        }

        #[test]
        fn compiler_args_with_single_value_works() {
            const EXPECTED: &str = "-nologo";
            let mut actual = Builder::new();
            actual.compiler_args(Some(vec![EXPECTED]));
            assert_eq!(actual.compiler_args, Some(vec![EXPECTED]));
        }

        #[test]
        fn compiler_args_with_multiple_values_works() {
            let expected: Vec<&str> = vec!["-arch", "x86"];
            let mut actual = Builder::new();
            actual.compiler_args(Some(expected.clone()));
            assert_eq!(actual.compiler_args, Some(expected));
        }

        #[test]
        fn culture_works() {
            const EXPECTED: &str = "FrFr";
            let mut actual = Builder::new();
            actual.culture(Some(EXPECTED));
            assert_eq!(actual.culture, Some(EXPECTED));
        }

        #[test]
        fn debug_build_works() {
            let mut actual = Builder::new();
            actual.debug_build(true);
            assert!(actual.debug_build);
        }

        #[test]
        fn debug_name_works() {
            let mut actual = Builder::new();
            actual.debug_name(true);
            assert!(actual.debug_name);
        }

        #[test]
        fn includes_works() {
            const EXPECTED: &str = "C:\\tmp\\hello_world\\wix\\main.wxs";
            let mut actual = Builder::new();
            actual.includes(Some(vec![EXPECTED]));
            assert_eq!(actual.includes, Some(vec![EXPECTED]));
        }

        #[test]
        fn input_works() {
            const EXPECTED: &str = "C:\\tmp\\hello_world\\Cargo.toml";
            let mut actual = Builder::new();
            actual.input(Some(EXPECTED));
            assert_eq!(actual.input, Some(EXPECTED));
        }

        #[test]
        fn linker_args_with_single_value_works() {
            const EXPECTED: &str = "-nologo";
            let mut actual = Builder::new();
            actual.linker_args(Some(vec![EXPECTED]));
            assert_eq!(actual.linker_args, Some(vec![EXPECTED]));
        }

        #[test]
        fn linker_args_with_multiple_values_works() {
            let expected: Vec<&str> = vec!["-ext", "HelloExtension"];
            let mut actual = Builder::new();
            actual.linker_args(Some(expected.clone()));
            assert_eq!(actual.linker_args, Some(expected));
        }

        #[test]
        fn locale_works() {
            const EXPECTED: &str = "C:\\tmp\\hello_world\\wix\\main.wxl";
            let mut actual = Builder::new();
            actual.locale(Some(EXPECTED));
            assert_eq!(actual.locale, Some(EXPECTED));
        }

        #[test]
        fn name_works() {
            const EXPECTED: &str = "Name";
            let mut actual = Builder::new();
            actual.name(Some(EXPECTED));
            assert_eq!(actual.name, Some(EXPECTED));
        }

        #[test]
        fn no_build_works() {
            let mut actual = Builder::new();
            actual.no_build(true);
            assert!(actual.no_build);
        }

        #[test]
        fn output_works() {
            const EXPECTED: &str = "C:\\tmp\\hello_world\\output";
            let mut actual = Builder::new();
            actual.output(Some(EXPECTED));
            assert_eq!(actual.output, Some(EXPECTED));
        }

        #[test]
        fn version_works() {
            const EXPECTED: &str = "1.2.3";
            let mut actual = Builder::new();
            actual.version(Some(EXPECTED));
            assert_eq!(actual.version, Some(EXPECTED));
        }

        #[test]
        fn build_with_defaults_works() {
            let mut b = Builder::new();
            let default_execution = b.build();
            assert!(default_execution.bin_path.is_none());
            assert!(default_execution.capture_output);
            assert!(default_execution.compiler_args.is_none());
            assert!(default_execution.culture.is_none());
            assert!(!default_execution.debug_build);
            assert!(!default_execution.debug_name);
            assert!(default_execution.includes.is_none());
            assert!(default_execution.input.is_none());
            assert!(default_execution.linker_args.is_none());
            assert!(default_execution.locale.is_none());
            assert!(default_execution.name.is_none());
            assert!(!default_execution.no_build);
            assert!(default_execution.output.is_none());
            assert!(default_execution.version.is_none());
        }

        #[test]
        fn build_with_all_works() {
            const EXPECTED_BIN_PATH: &str = "C:\\Wix Toolset\\bin";
            const EXPECTED_CULTURE: &str = "FrFr";
            const EXPECTED_COMPILER_ARGS: &str = "-nologo";
            const EXPECTED_INCLUDES: &str = "C:\\tmp\\hello_world\\wix\\main.wxs";
            const EXPECTED_INPUT: &str = "C:\\tmp\\hello_world\\Cargo.toml";
            const EXPECTED_LINKER_ARGS: &str = "-nologo";
            const EXPECTED_LOCALE: &str = "C:\\tmp\\hello_world\\wix\\main.wxl";
            const EXPECTED_NAME: &str = "Name";
            const EXPECTED_OUTPUT: &str = "C:\\tmp\\hello_world\\output";
            const EXPECTED_VERSION: &str = "1.2.3";
            let mut b = Builder::new();
            b.bin_path(Some(EXPECTED_BIN_PATH));
            b.capture_output(false);
            b.culture(Some(EXPECTED_CULTURE));
            b.compiler_args(Some(vec![EXPECTED_COMPILER_ARGS]));
            b.debug_build(true);
            b.debug_name(true);
            b.includes(Some(vec![EXPECTED_INCLUDES]));
            b.input(Some(EXPECTED_INPUT));
            b.linker_args(Some(vec![EXPECTED_LINKER_ARGS]));
            b.locale(Some(EXPECTED_LOCALE));
            b.name(Some(EXPECTED_NAME));
            b.no_build(true);
            b.output(Some(EXPECTED_OUTPUT));
            b.version(Some(EXPECTED_VERSION));
            let execution = b.build();
            assert_eq!(
                execution.bin_path,
                Some(EXPECTED_BIN_PATH).map(PathBuf::from)
            );
            assert!(!execution.capture_output);
            assert_eq!(
                execution.compiler_args,
                Some(vec![String::from(EXPECTED_COMPILER_ARGS)])
            );
            assert_eq!(execution.culture, Some(EXPECTED_CULTURE).map(String::from));
            assert!(execution.debug_build);
            assert!(execution.debug_name);
            assert_eq!(
                execution.includes,
                Some(vec![PathBuf::from(EXPECTED_INCLUDES)])
            );
            assert_eq!(execution.input, Some(PathBuf::from(EXPECTED_INPUT)));
            assert_eq!(
                execution.linker_args,
                Some(vec![String::from(EXPECTED_LINKER_ARGS)])
            );
            assert_eq!(execution.locale, Some(EXPECTED_LOCALE).map(PathBuf::from));
            assert_eq!(execution.name, Some(EXPECTED_NAME).map(String::from));
            assert!(execution.no_build);
            assert_eq!(execution.output, Some(EXPECTED_OUTPUT).map(String::from));
            assert_eq!(execution.version, Some(EXPECTED_VERSION).map(String::from));
        }
    }

    mod execution {
        use super::*;
        use regex::Regex;

        #[test]
        fn debug_build_metadata_works() {
            const PKG_META_WIX: &str = r#"
                [package.metadata.wix]
                dbg-build = true
            "#;
            let execution = Execution::default();
            let debug_build = execution.debug_build(&PKG_META_WIX.parse::<Value>().unwrap());
            assert!(debug_build);
        }

        #[test]
        fn debug_name_metadata_works() {
            const PKG_META_WIX: &str = r#"
                [package.metadata.wix]
                dbg-name = true
            "#;
            let execution = Execution::default();
            let debug_name = execution.debug_name(&PKG_META_WIX.parse::<Value>().unwrap());
            assert!(debug_name);
        }

        #[test]
        fn version_metadata_works() {
            const PKG_META_WIX: &str = r#"
                [package]
                version = "0.1.0"

                [package.metadata.wix]
                version = "2.1.0"
            "#;
            let execution = Execution::default();
            let version = execution
                .semantic_version(&PKG_META_WIX.parse::<Value>().unwrap())
                .unwrap();
            assert_eq!(version, Version::parse("2.1.0").unwrap());
        }

        #[test]
        fn name_metadata_works() {
            const PKG_META_WIX: &str = r#"
                [package]
                name = "example"

                [package.metadata.wix]
                name = "Metadata"
            "#;
            let execution = Execution::default();
            let name = execution
                .name(&PKG_META_WIX.parse::<Value>().unwrap())
                .unwrap();
            assert_eq!(name, "Metadata".to_owned());
        }

        #[test]
        fn no_build_metadata_works() {
            const PKG_META_WIX: &str = r#"
                [package.metadata.wix]
                no-build = true
            "#;
            let execution = Execution::default();
            let no_build = execution.no_build(&PKG_META_WIX.parse::<Value>().unwrap());
            assert!(no_build);
        }

        #[test]
        fn culture_metadata_works() {
            const PKG_META_WIX: &str = r#"
                [package.metadata.wix]
                culture = "Fr-Fr"
            "#;
            let execution = Execution::default();
            let culture = execution
                .culture(&PKG_META_WIX.parse::<Value>().unwrap())
                .unwrap();
            assert_eq!(culture, Cultures::FrFr);
        }

        #[test]
        fn locale_metadata_works() {
            const PKG_META_WIX: &str = r#"
                [package.metadata.wix]
                locale = "wix/French.wxl"
            "#;
            let execution = Execution::default();
            let locale = execution
                .locale(&PKG_META_WIX.parse::<Value>().unwrap())
                .unwrap();
            assert_eq!(locale, Some(PathBuf::from("wix/French.wxl")));
        }

        #[test]
        fn output_metadata_works() {
            const PKG_META_WIX: &str = r#"
                [package.metadata.wix]
                output = "target/wix/test.msi"
            "#;
            let execution = Execution::default();
            let output = execution
                .msi_destination(
                    "Different",
                    &"2.1.0".parse::<Version>().unwrap(),
                    Platform::X64,
                    false,
                    false,
                    &PKG_META_WIX.parse::<Value>().unwrap(),
                )
                .unwrap();
            assert_eq!(output, PathBuf::from("target/wix/test.msi"));
        }

        #[test]
        fn include_metadata_works() {
            const PKG_META_WIX: &str = r#"
                [package.metadata.wix]
                include = ["Cargo.toml"]
            "#;
            let execution = Execution::default();
            let sources = execution
                .wxs_sources(&PKG_META_WIX.parse::<Value>().unwrap())
                .unwrap();
            assert_eq!(sources, vec![PathBuf::from("Cargo.toml")]);
        }

        #[test]
        fn compiler_args_metadata_works() {
            const PKG_META_WIX: &str = r#"
                [package.metadata.wix]
                compiler-args = ["-nologo", "-ws"]
            "#;
            let execution = Execution::default();
            let args = execution.compiler_args(&PKG_META_WIX.parse::<Value>().unwrap());
            assert_eq!(
                args,
                Some(vec![String::from("-nologo"), String::from("-ws")])
            );
        }

        #[test]
        fn linker_args_metadata_works() {
            const PKG_META_WIX: &str = r#"
                [package.metadata.wix]
                linker-args = ["-nologo", "-ws"]
            "#;
            let execution = Execution::default();
            let args = execution.linker_args(&PKG_META_WIX.parse::<Value>().unwrap());
            assert_eq!(
                args,
                Some(vec![String::from("-nologo"), String::from("-ws")])
            );
        }

        const EMPTY_PKG_META_WIX: &str = r#"[package.metadata.wix]"#;

        #[test]
        fn culture_works() {
            let execution = Execution::default();
            let culture = execution
                .culture(&EMPTY_PKG_META_WIX.parse::<Value>().unwrap())
                .unwrap();
            assert_eq!(culture, Cultures::EnUs);
        }

        #[test]
        fn locale_works() {
            let execution = Execution::default();
            let locale = execution
                .locale(&EMPTY_PKG_META_WIX.parse::<Value>().unwrap())
                .unwrap();
            assert!(locale.is_none());
        }

        #[test]
        fn no_build_works() {
            let execution = Execution::default();
            let no_build = execution.no_build(&EMPTY_PKG_META_WIX.parse::<Value>().unwrap());
            assert!(!no_build);
        }

        #[test]
        fn compiler_is_correct_with_defaults() {
            let expected = Command::new(
                env::var_os(WIX_PATH_KEY)
                    .map(|s| {
                        let mut p = PathBuf::from(s);
                        p.push(BINARY_FOLDER_NAME);
                        p.push(WIX_COMPILER);
                        p.set_extension(EXE_FILE_EXTENSION);
                        p
                    })
                    .unwrap(),
            );
            let e = Execution::default();
            let actual = e.compiler().unwrap();
            assert_eq!(format!("{:?}", actual), format!("{:?}", expected));
        }

        #[test]
        fn wixobj_destination_works() {
            let execution = Execution::default();
            assert_eq!(
                execution.wixobj_destination().unwrap(),
                PathBuf::from("target\\wix\\")
            )
        }

        struct SemanticVersionHelper {
            re: Regex,
            manifest: Value,
        }

        impl SemanticVersionHelper {
            fn new() -> Self {
                Self {
                    re: Regex::new(r"^\d+(\.\d+){2,3}$").unwrap(),
                    manifest: "".parse::<Value>().unwrap(),
                }
            }
            fn prepare_semantic_version(&self, text_version: &str) -> (Execution, Version) {
                let execution = Builder::new().version(Some(text_version)).build();
                let semantic_version = execution.semantic_version(&self.manifest).unwrap();
                (execution, semantic_version)
            }
            fn assert_match(&self, text_version: &str, expected_version: &str) {
                let (execution, semantic_version) = self.prepare_semantic_version(text_version);
                let candle_version = execution.candle_version(&semantic_version).unwrap();
                assert!(
                    self.re.is_match(&candle_version),
                    "candle_version = {}",
                    candle_version
                );
                assert_eq!(candle_version, expected_version);
            }
            fn expect_err(&self, text_version: &str) {
                let (execution, semantic_version) = self.prepare_semantic_version(text_version);
                let _candle_version = execution.candle_version(&semantic_version).expect_err(
                    "Expected an error funneling a semantic version to a candle version",
                );
            }
        }

        #[test]
        fn sematic_version_correctly_funneled() {
            /* Semantic Versions can be suffixed with pre-release or metadata sections.  If a
            semver::Version containing any suffix is used then compilation fails with error
            CNDL0108 followed by error CNDL0010.  candle, the WiX compiler, only accepts versions
            with up to four segments where each segment is separated by a dot and each segment is
            a positive integer less than 65536.  The upper limit should not a validated here.  If
            the limit is ever raised and the value is restricted here then we've blocked our users
            from using a valid feature.  This test ensures only valid values are passed to candle;
            that the semver::Version we use is funneled to a valid candle version. */

            let helper = SemanticVersionHelper::new();
            helper.assert_match("0.0.0", "0.0.0.65535");
            helper.assert_match("65536.65536.65536", "65536.65536.65536.65535");
            helper.assert_match("0.0.0-0", "0.0.0.0");
            helper.assert_match("1.2.3-1", "1.2.3.256"); //   1*256 +   0
            helper.assert_match("1.2.3-2", "1.2.3.512"); //   2*256 +   0
            helper.assert_match("1.2.3-0.1", "1.2.3.1"); //   0*256 +   1
            helper.assert_match("1.2.3-0.229", "1.2.3.229"); //   0*256 + 229
            helper.assert_match("1.2.3-229.229", "1.2.3.58853"); // 229*256 + 229 = 58853
            helper.assert_match("3.2.1+FAST", "3.2.1.65535");
            helper.assert_match("0.0.0-A", "0.0.0.58880"); // (230+ 0)*256 +   0 = 58880
            helper.assert_match("0.0.0-M", "0.0.0.61952"); // (230+12)*256 +   0 = 61952
            helper.assert_match("0.0.0-Z", "0.0.0.65280"); // (230+25)*256 +   0 = 65280
            helper.assert_match("0.0.0-a", "0.0.0.58880"); // (230+ 0)*256 +   0 = 58880
            helper.assert_match("0.0.0-a0", "0.0.0.58880"); // (230+ 0)*256 +   0 = 58880
            helper.assert_match("0.0.0-az", "0.0.0.58880"); // (230+ 0)*256 +   0 = 58880
            helper.assert_match("0.0.0-m", "0.0.0.61952"); // (230+12)*256 +   0 = 61952
            helper.assert_match("0.0.0-z", "0.0.0.65280"); // (230+25)*256 +   0 = 65280
            helper.assert_match("0.0.0-A.0", "0.0.0.58880"); // (230+ 0)*256 +   0 = 58880
            helper.assert_match("0.0.0-Z.0", "0.0.0.65280"); // (230+25)*256 +   0 = 65280
            helper.assert_match("0.0.0-a.0", "0.0.0.58880"); // (230+ 0)*256 +   0 = 58880
            helper.assert_match("0.0.0-z.0", "0.0.0.65280"); // (230+25)*256 +   0 = 65280
            helper.assert_match("0.0.0-a.1", "0.0.0.58881"); // (230+ 0)*256 +   1 = 58881
            helper.assert_match("0.0.0-z.229", "0.0.0.65509"); // (230+25)*256 + 229 = 65509
            helper.expect_err("1.2.3-0.230");
            helper.expect_err("1.2.3-230.0");
            helper.expect_err("1.2.3-230.230");
            helper.expect_err("1.2.3-A.230");
            helper.expect_err("1.2.3-z.230");
        }
    }
}<|MERGE_RESOLUTION|>--- conflicted
+++ resolved
@@ -400,12 +400,6 @@
         debug!("wxs_sources = {:?}", wxs_sources);
         let wixobj_destination = self.wixobj_destination()?;
         debug!("wixobj_destination = {:?}", wixobj_destination);
-<<<<<<< HEAD
-=======
-        let msi_destination =
-            self.msi_destination(&name, &semantic_version, platform, debug_name, &manifest)?;
-        debug!("msi_destination = {:?}", msi_destination);
->>>>>>> c6e2c1e1
         let no_build = self.no_build(&manifest);
         debug!("no_build = {:?}", no_build);
         if no_build {
